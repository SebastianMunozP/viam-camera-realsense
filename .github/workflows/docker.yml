name: Publish Docker

on:
  workflow_dispatch:
  push:
    branches:
      - 'main'
<<<<<<< HEAD
=======
      - 'amd64-build'
>>>>>>> f8b68e43
    paths:
      - 'etc/Dockerfile.debian.bookworm'

jobs:
  docker:
    name: Build Docker Image
    permissions:
      packages: write
    timeout-minutes: 45
    runs-on: ${{ matrix.os }}
    strategy:
      matrix:
        include:
          - os: ubuntu-latest
            make_target: docker-amd64-ci
          - os: buildjet-16vcpu-ubuntu-2204-arm
            make_target: docker-arm64-ci

    steps:
      - name: Login to GitHub Container Registry
        uses: docker/login-action@v2
        with:
          registry: ghcr.io
          username: ${{ github.actor }}
          password: ${{ secrets.GITHUB_TOKEN }}

      - name: Check out code
        uses: actions/checkout@v3

      - name: Build and Push
        run: make ${{ matrix.make_target }}<|MERGE_RESOLUTION|>--- conflicted
+++ resolved
@@ -5,10 +5,7 @@
   push:
     branches:
       - 'main'
-<<<<<<< HEAD
-=======
       - 'amd64-build'
->>>>>>> f8b68e43
     paths:
       - 'etc/Dockerfile.debian.bookworm'
 
