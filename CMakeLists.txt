--- conflicted
+++ resolved
@@ -1,7 +1,4 @@
 cmake_minimum_required(VERSION 3.22 FATAL_ERROR)
-<<<<<<< HEAD
-set(CMAKE_PROJECT_VERSION 0.0.1)
-=======
 set(CMAKE_PROJECT_VERSION 0.0.3)
 set(CMAKE_CXX_STANDARD 17)
 
@@ -13,7 +10,6 @@
 
 # Force static builds for everything (including FetchContent deps)
 set(BUILD_SHARED_LIBS OFF CACHE BOOL "" FORCE)
->>>>>>> f5a1931a
 
 
 project(viam-camera-realsense
@@ -24,67 +20,8 @@
 
 include(cmake/simd_flags.cmake)
 
-<<<<<<< HEAD
-option(VIAM_REALSENSE_ENABLE_TESTS "Enable unit tests" OFF)
-
-if (APPLE)
-    set(CMAKE_INSTALL_RPATH "@loader_path")
-    
-    # Use vendored librealsense for macOS
-    set(LIBREALSENSE_VENDOR_DIR "${CMAKE_SOURCE_DIR}/vendor/librealsense-install")
-    
-    if(NOT EXISTS "${LIBREALSENSE_VENDOR_DIR}")
-        message(FATAL_ERROR 
-            "Vendored librealsense not found at ${LIBREALSENSE_VENDOR_DIR}\n"
-            "Please run: ./bin/build_librealsense_macos.sh")
-    endif()
-    
-    # Find the vendored libraries
-    find_library(REALSENSE2_LIB 
-        NAMES realsense2 librealsense2.a
-        PATHS "${LIBREALSENSE_VENDOR_DIR}/lib"
-        NO_DEFAULT_PATH
-        REQUIRED
-    )
-    
-    find_library(RSUTILS_LIB 
-        NAMES rsutils librsutils.a
-        PATHS "${LIBREALSENSE_VENDOR_DIR}/lib"
-        NO_DEFAULT_PATH
-        REQUIRED
-    )
-    
-    find_library(REALSENSE_FILE_LIB 
-        NAMES realsense-file librealsense-file.a
-        PATHS "${LIBREALSENSE_VENDOR_DIR}/lib"
-        NO_DEFAULT_PATH
-        REQUIRED
-    )
-    
-    # Find system dependencies
-    find_library(IOKIT_FRAMEWORK IOKit)
-    find_library(COREFOUNDATION_FRAMEWORK CoreFoundation)
-    find_library(USB_LIB usb-1.0 REQUIRED)
-    
-    # Create imported target
-    add_library(realsense2::realsense2 STATIC IMPORTED)
-    set_target_properties(realsense2::realsense2 PROPERTIES
-        IMPORTED_LOCATION "${REALSENSE2_LIB}"
-        INTERFACE_INCLUDE_DIRECTORIES "${LIBREALSENSE_VENDOR_DIR}/include"
-        INTERFACE_LINK_LIBRARIES "${REALSENSE_FILE_LIB};${RSUTILS_LIB};${USB_LIB};${IOKIT_FRAMEWORK};${COREFOUNDATION_FRAMEWORK}"
-    )
-    
-    message(STATUS "Using vendored librealsense: ${REALSENSE2_LIB}")
-    message(STATUS "Using vendored rsutils: ${RSUTILS_LIB}")
-    message(STATUS "Using vendored realsense-file: ${REALSENSE_FILE_LIB}")
-else()
-    set(CMAKE_INSTALL_RPATH "$ORIGIN")
-    find_package(realsense2 REQUIRED)
-endif()
-=======
 # Handle FetchContent vs Conan
 include(FetchContent)
->>>>>>> f5a1931a
 
 find_package(viam-cpp-sdk REQUIRED)
 find_package(libjpeg-turbo CONFIG REQUIRED)
@@ -95,20 +32,6 @@
 endif()
 find_package(PkgConfig REQUIRED)
 
-<<<<<<< HEAD
-add_library(viamrealsense src/module/encoding.cpp)
-target_include_directories(viamrealsense
-    PUBLIC src/module
-)
-
-target_compile_features(viamrealsense PUBLIC
-    cxx_std_17
-)
-target_link_libraries(viamrealsense
-    PUBLIC
-        viam-cpp-sdk::viam-cpp-sdk
-        realsense2::realsense2
-=======
 # Packaging: Viam expects a flat structure or specific entrypoint.
 # We set RPATH to look in the same directory as the binary.
 if (APPLE)
@@ -167,31 +90,33 @@
 endif()
 
 
-add_executable(viam-camera-realsense src/module/main.cpp src/module/encoding.cpp)
-target_link_libraries(viam-camera-realsense
+add_library(viamrealsense src/module/encoding.cpp)
+target_include_directories(viamrealsense
+    PUBLIC src/module
+)
+
+target_link_libraries(viamrealsense
     PUBLIC
+        viam-cpp-sdk::viam-cpp-sdk
         realsense2::realsense2
         viam-cpp-sdk::viamsdk
     PRIVATE
->>>>>>> f5a1931a
         libjpeg-turbo::turbojpeg-static
+)
+
+target_compile_features(viamrealsense PUBLIC
+    cxx_std_17
+)
+
+add_executable(viam-camera-realsense src/module/main.cpp)
+target_link_libraries(viam-camera-realsense
     PRIVATE
+        viamrealsense
         ${CMAKE_DL_LIBS}
 )
-<<<<<<< HEAD
-add_executable(viam-camera-realsense src/module/main.cpp)
-target_link_libraries(viam-camera-realsense PRIVATE viamrealsense)
-
-install(TARGETS 
-    viamrealsense 
-    viam-camera-realsense 
-    DESTINATION .)
-install( FILES meta.json DESTINATION .)
-=======
 
 install(TARGETS viam-camera-realsense DESTINATION .)
 install(FILES meta.json DESTINATION .)
->>>>>>> f5a1931a
 
 add_executable(viam-camera-realsense-cli src/cli/main.cpp)
 target_link_libraries(viam-camera-realsense-cli
@@ -201,12 +126,7 @@
         ${CMAKE_DL_LIBS}
 )
 
-<<<<<<< HEAD
 if (VIAM_REALSENSE_ENABLE_TESTS)
     enable_testing()
     add_subdirectory(test)
-endif()
-=======
-enable_testing()
-add_subdirectory(test)
->>>>>>> f5a1931a
+endif()