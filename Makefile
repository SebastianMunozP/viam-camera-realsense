--- conflicted
+++ resolved
@@ -1,63 +1,6 @@
-# Package with local librealsense (binary, dylibs, headers, CMake config)
-MODULE_LOCAL_TARBALL = module-localrealsense.tar.gz
-MODULE_LOCAL_STAGE = module-localrealsense-stage
-MODULE_BIN = build-conan/build/RelWithDebInfo/viam-camera-realsense
-
-# With FetchContent, these are within the build directory
-# We assume standard CMake layout or where FetchContent places them
-# Adjust as needed after first build verification
-LRS_BUILD_DIR = build-conan/build/Release/_deps/realsense2-build
-LRS_SRC_DIR = build-conan/build/Release/_deps/realsense2-src
-
-.PHONY: module-localrealsense.tar.gz
-module-localrealsense.tar.gz: force-rebuild-module bin/run_module_with_sudo.sh
-	rm -rf $(MODULE_LOCAL_STAGE) $(MODULE_LOCAL_TARBALL)
-	mkdir -p $(MODULE_LOCAL_STAGE)/bin
-	mkdir -p $(MODULE_LOCAL_STAGE)/lib
-	mkdir -p $(MODULE_LOCAL_STAGE)/include
-	mkdir -p $(MODULE_LOCAL_STAGE)/cmake
-
-# Copy the binary from the local build directory
-	cp build/Release/viam-camera-realsense $(MODULE_LOCAL_STAGE)/bin/
-	cp bin/run_module_with_sudo.sh $(MODULE_LOCAL_STAGE)/bin/
-	chmod +x $(MODULE_LOCAL_STAGE)/bin/run_module_with_sudo.sh
-	
-	# Copy librealsense libs
-	cp $(LRS_BUILD_DIR)/librealsense2*.dylib $(MODULE_LOCAL_STAGE)/lib/ || true
-	# Also check generic build lib if not in specific build dir
-	cp build/Release/librealsense2*.dylib $(MODULE_LOCAL_STAGE)/lib/ || true
-	
-	# Copy headers from source
-	cp -R $(LRS_SRC_DIR)/include/librealsense2 $(MODULE_LOCAL_STAGE)/include/
-	
-	# Copy CMake config if available (might be in build dir)
-	# With FetchContent we might not get a generated config easily accessible/correct for relocation
-	# but we package it if found.
-	cp -R $(LRS_BUILD_DIR)/realsense2Config.cmake $(MODULE_LOCAL_STAGE)/cmake/ || true
-
-	echo '{' > $(MODULE_LOCAL_STAGE)/meta.json
-	echo '  "name": "viam-camera-realsense",' >> $(MODULE_LOCAL_STAGE)/meta.json
-	echo '  "version": "0.0.1",' >> $(MODULE_LOCAL_STAGE)/meta.json
-	echo '  "entrypoint": "bin/run_module_with_sudo.sh"' >> $(MODULE_LOCAL_STAGE)/meta.json
-	echo '}' >> $(MODULE_LOCAL_STAGE)/meta.json
-
-	tar czvf $(MODULE_LOCAL_TARBALL) -C $(MODULE_LOCAL_STAGE) .
-	echo "Created $(MODULE_LOCAL_TARBALL) with sudo wrapper, module binary, librealsense dylibs, headers, CMake config, and meta.json."
-
-# Always force a rebuild from source before packaging
-.PHONY: force-rebuild-module
-force-rebuild-module:
-	rm -rf build-conan
-	test -f ./venv/bin/activate && . ./venv/bin/activate; \
-	conan install . \
-	-o:a "viam-cpp-sdk/*:shared=False" \
-	-s:a build_type=Release \
-	-s:a compiler.cppstd=17 \
-	--build=missing; \
-	conan build . -s build_type=Release
-<<<<<<< HEAD
 OUTPUT_NAME = viam-camera-realsense
 BIN := build-conan/build/RelWithDebInfo/viam-camera-realsense
+VERSION = 0.0.3
 
 # OS Detection
 UNAME_S := $(shell uname -s)
@@ -136,74 +79,10 @@
 
 module.tar.gz: conan-pkg meta.json
 	test -f ./venv/bin/activate && . ./venv/bin/activate; \
-	conan install --requires=viam-camera-realsense/0.0.1 \
+	conan install --requires=viam-camera-realsense/$(VERSION) \
 	$(CONAN_FLAGS) \
 	--deployer-package "&" \
 	--envs-generation false
-=======
-VERSION = 0.0.3
-ABS_BUILD = $(CURDIR)/build
-BIN := $(ABS_BUILD)/Release/viam-camera-realsense
-# Architecture-specific paths
-ARCH_PATH = /usr/lib/$(shell uname -m)-linux-gnu/pkgconfig
-DEFAULT_PKG_CONFIG_PATH = $(ARCH_PATH):/usr/share/pkgconfig
-
-.PHONY: build setup test clean lint
-
-default: module.tar.gz
-
-build: $(BIN)
-
-ABS_BUILD = $(CURDIR)/build
-BIN := $(ABS_BUILD)/Release/viam-camera-realsense
-# Architecture-specific paths
-ARCH_PATH = /usr/lib/$(shell uname -m)-linux-gnu/pkgconfig
-DEFAULT_PKG_CONFIG_PATH = $(ARCH_PATH):/usr/share/pkgconfig
-
-.PHONY: build setup test clean lint
-
-default: module.tar.gz
-
-build: $(BIN)
-
-$(BIN): conanfile.py src/* bin/*
-	rm -rf build CMakeCache.txt CMakeFiles
-	test -f ./venv/bin/activate && . ./venv/bin/activate; \
-	PKG_CONFIG_PATH=$${PKG_CONFIG_PATH}:$(DEFAULT_PKG_CONFIG_PATH) conan install . \
-	-of . \
-	-o "shared=False" \
-	-s build_type=Release \
-	-s compiler.cppstd=17 \
-	--build=missing; \
-	conan build . -of . -s build_type=Release --build=missing
-
-test: $(BIN)
-	cd build/Release && ctest --output-on-failure
-
-clean:
-	rm -rf build module.tar.gz module-stage
-
-setup:
-	bin/setup.sh
-
-# Both the commands below need to source/activate the venv in the same line as the
-# conan call because every line of a Makefile runs in a subshell
-conan-pkg:
-	test -f ./venv/bin/activate && . ./venv/bin/activate; \
-	PKG_CONFIG_PATH=$${PKG_CONFIG_PATH}:$(DEFAULT_PKG_CONFIG_PATH) conan create . \
-	-o:a "shared=False" \
-	-s:a build_type=Release \
-	-s:a compiler.cppstd=17 \
-	--build=missing
-
-module.tar.gz: $(BIN) meta.json
-	rm -rf module-stage
-	mkdir -p module-stage
-	cp $(BIN) module-stage/
-	cp meta.json module-stage/
-	tar czvf module.tar.gz -C module-stage .
-	@echo "Created module.tar.gz (v$(VERSION)) from local build directory."
->>>>>>> f5a1931a
 
 lint:
 	./bin/lint.sh
@@ -247,4 +126,4 @@
 docker-amd64-ci: BUILD_TAG = amd64
 docker-amd64-ci: BUILD_PUSH = --push
 docker-amd64-ci:
-	$(BUILD_CMD)+	$(BUILD_CMD)
